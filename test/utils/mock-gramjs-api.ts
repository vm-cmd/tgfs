import { ITDLibClient } from 'src/api/interface';
import * as types from 'src/api/types';

import { MockMessages } from './mock-messages';

export class MockGramJSApi implements ITDLibClient {
  constructor(private messages: MockMessages) {}

  public async getMessages(
    req: types.GetMessagesReq,
  ): Promise<types.GetMessagesResp> {
    return req.messageIds.map((messageId) => {
      const message = this.messages.getMessage(messageId);

      return {
        messageId,
        text: message.text,
        document: message.document,
      };
    });
  }

  public async sendText(
    req: types.SendTextReq,
  ): Promise<types.SendMessageResp> {
    const messageId = this.messages.sendMessage({ message: req.text });
    return { messageId };
  }

  public async editMessageText(
    req: types.EditMessageTextReq,
  ): Promise<types.SendMessageResp> {
    const message = this.messages.getMessage(req.messageId);
    this.messages.editMessage(req.messageId, {
      message: req.text,
      file: message.document?.id,
    });
    return { messageId: req.messageId };
  }

  public async searchMessages(
    req: types.SearchMessagesReq,
  ): Promise<types.GetMessagesResp> {
    const messages = this.messages.search(req.search);
    return messages.map((message) => {
      return {
        messageId: message.id,
        text: message.text,
      };
    });
  }

  public async getPinnedMessages(
    req: types.GetPinnedMessagesReq,
  ): Promise<types.GetMessagesResp> {
    if (!this.messages.pinnedMessageId) {
      return [];
    }
    const message = this.messages.getMessage(this.messages.pinnedMessageId);
    return [
      {
        messageId: message.id,
        text: message.text,
      },
    ];
  }

  public async pinMessage(req: types.PinMessageReq): Promise<void> {
    this.messages.pinnedMessageId = req.messageId;
  }

  public async saveBigFilePart(
    req: types.SaveBigFilePartReq,
  ): Promise<types.SaveFilePartResp> {
    return this.messages.saveFilePart(req.fileId, req.filePart, req.bytes);
  }

  public async saveFilePart(
    req: types.SaveFilePartReq,
  ): Promise<types.SaveFilePartResp> {
    return this.messages.saveFilePart(req.fileId, req.filePart, req.bytes);
  }

  public async sendBigFile(
    req: types.SendFileReq,
  ): Promise<types.SendMessageResp> {
    const messageId = this.messages.sendMessage({ file: req.file.id });
    return { messageId };
  }

  public async sendSmallFile(
    req: types.SendFileReq,
  ): Promise<types.SendMessageResp> {
    const messageId = this.messages.sendMessage({ file: req.file.id });
    return { messageId };
  }

<<<<<<< HEAD
  public async editMessageMedia(
    req: types.EditMessageMediaReq,
  ): Promise<types.Message> {
    const message = this.messages.getMessage(req.messageId);
    this.messages.editMessage(req.messageId, {
      message: req.caption ?? message.text,
      file: req.file.id,
    });
    return { messageId: req.messageId };
  }

  public downloadFile(req: types.DownloadFileReq): types.DownloadFileResp {
=======
  public async downloadFile(
    req: types.DownloadFileReq,
  ): Promise<types.DownloadFileResp> {
>>>>>>> cb090d9f
    const message = this.messages.getMessage(req.messageId);
    const fileId = message.document.id;
    const parts = this.messages.getFile(fileId);
    const chunks = (async function* () {
      const len = Object.keys(parts).length;
      for (let i = 0; i < len; i++) {
        yield parts[i];
      }
    })();
    return {
      chunks,
      size: message.document.size,
    };
  }
}<|MERGE_RESOLUTION|>--- conflicted
+++ resolved
@@ -95,7 +95,6 @@
     return { messageId };
   }
 
-<<<<<<< HEAD
   public async editMessageMedia(
     req: types.EditMessageMediaReq,
   ): Promise<types.Message> {
@@ -107,12 +106,9 @@
     return { messageId: req.messageId };
   }
 
-  public downloadFile(req: types.DownloadFileReq): types.DownloadFileResp {
-=======
   public async downloadFile(
     req: types.DownloadFileReq,
   ): Promise<types.DownloadFileResp> {
->>>>>>> cb090d9f
     const message = this.messages.getMessage(req.messageId);
     const fileId = message.document.id;
     const parts = this.messages.getFile(fileId);
