import fs from 'fs';
import { Readable } from 'stream';

import { RPCError } from 'telegram/errors';

import bigInt from 'big-integer';
import path from 'path';

import { ITDLibClient, TDLibApi } from 'src/api/interface';
import { SendMessageResp, UploadedFile } from 'src/api/types';
import { Queue, generateFileId, getAppropriatedPartSize } from 'src/api/utils';
import { AggregatedError, TechnicalError } from 'src/errors/base';
import { FileTooBig } from 'src/errors/telegram';
import { manager } from 'src/server/manager';
import { Logger } from 'src/utils/logger';

import {
  FileMessageFromBuffer,
  FileMessageFromPath,
  FileMessageFromStream,
  GeneralFileMessage,
} from './types';

const isBig = (fileSize: bigInt.BigInteger): boolean => {
  return fileSize.greaterOrEquals(10 * 1024 * 1024);
};

export abstract class FileUploader<T extends GeneralFileMessage> {
  private fileName: string;
  private fileId: bigInt.BigInteger;

  private isBig: boolean;
  private partCnt: number = 0;
  private uploaded: bigInt.BigInteger = bigInt.zero;

  private _errors: { [key: number]: Error } = {};

  constructor(
    protected readonly client: ITDLibClient,
    protected readonly fileSize: bigInt.BigInteger,
  ) {
    this.fileId = generateFileId();
    this.isBig = isBig(fileSize);
  }

  protected abstract get defaultFileName(): string;
  protected abstract prepare(file: T): void;
  protected close(): void {}
  protected abstract read(length: number): Promise<Buffer>;

  private get chunkSize(): bigInt.BigInteger {
    return bigInt(getAppropriatedPartSize(this.fileSize) * 1024);
  }

  private get parts(): number {
    const { quotient, remainder } = this.fileSize.divmod(this.chunkSize);
    return remainder.equals(0)
      ? quotient.toJSNumber()
      : quotient.toJSNumber() + 1;
  }

  private async uploadNextPart(workerId: number): Promise<bigInt.BigInteger> {
    if (this.done()) {
      return bigInt.zero;
    }

    const chunkLength =
      this.uploaded.add(this.chunkSize) > this.fileSize
        ? this.fileSize.minus(this.uploaded)
        : this.chunkSize;
<<<<<<< HEAD
    this.uploaded += chunkLength;
    const filePart = this.partCnt++; // 0-indexed
=======
    this.uploaded = this.uploaded.add(chunkLength);
    this.partCnt += 1;
>>>>>>> cb090d9f

    if (chunkLength.eq(0)) {
      return bigInt.zero;
    }

    const chunk = await this.read(chunkLength.toJSNumber());

    let retry = 3;
    while (retry) {
      try {
        const rsp = this.isBig
          ? await this.client.saveBigFilePart({
              fileId: this.fileId,
              filePart,
              fileTotalParts: this.parts,
              bytes: chunk,
            })
          : await this.client.saveFilePart({
              fileId: this.fileId,
              filePart,
              bytes: chunk,
            });
        if (!rsp.success) {
          throw new TechnicalError(
            `File chunk ${filePart} of ${this.fileName} failed to upload`,
          );
        }
        return chunkLength;
      } catch (err) {
        if (err instanceof RPCError) {
          if (err.errorMessage === 'FILE_PARTS_INVALID') {
            throw new FileTooBig(this.fileSize);
          }
        }

        Logger.error(
          `error encountered in uploading worker ${workerId}: ${err} retries left: ${retry}`,
        );

        retry -= 1;
        if (retry === 0) {
          throw err;
        }
      }
    }
  }

  public async upload(
    file: T,
    callback?: (
      uploaded: bigInt.BigInteger,
      totalSize: bigInt.BigInteger,
    ) => void,
    fileName?: string,
    workers: {
      small?: number;
      big?: number;
    } = {
      small: 3,
      big: 15,
    },
  ): Promise<void> {
    const task = manager.createUploadTask(this.fileName, this.fileSize);
    this.prepare(file);
    try {
      this.fileName = fileName ?? this.defaultFileName;

      const createWorker = async (workerId: number): Promise<boolean> => {
        try {
          while (!this.done()) {
            const partSize = await this.uploadNextPart(workerId);
            if (partSize && callback) {
              Logger.info(
                `[worker ${workerId}] ${this.uploaded
                  .multiply(100)
                  .divide(this.fileSize)
                  .toJSNumber()}% uploaded`,
              );
              callback(this.uploaded, this.fileSize);
            }
          }
          return true;
        } catch (err) {
          this._errors[workerId] = err;
          return false;
        }
      };

      const promises: Array<Promise<boolean>> = [];

      const numWorkers = this.isBig ? workers.big : workers.small;
      for (let i = 0; i < numWorkers; i++) {
        promises.push(createWorker(i));
      }

      await Promise.all(promises);
    } finally {
      this.close();

      task.errors = this.errors;
      task.complete();
    }
  }

  private done(): boolean {
    return this.uploaded >= this.fileSize;
  }

  public get errors(): Array<Error> {
    return Object.values(this._errors);
  }

  public async send(
    chatId: number,
    caption?: string,
  ): Promise<SendMessageResp> {
    if (Object.keys(this._errors).length > 0) {
      throw new AggregatedError(this.errors);
    }

    const req = {
      chatId,
      file: this.getUploadedFile(),
      name: this.fileName,
      caption,
    };
    if (this.isBig) {
      return await this.client.sendBigFile(req);
    } else {
      return await this.client.sendSmallFile(req);
    }
  }

  public getUploadedFile(): UploadedFile {
    return {
      id: this.fileId,
      parts: this.parts,
      name: this.fileName,
    };
  }
}

export class UploaderFromPath extends FileUploader<FileMessageFromPath> {
  private _filePath: string;
  private _file: number;
  private _read: number = 0;

  protected prepare(fileMsg: FileMessageFromPath) {
    const { path } = fileMsg;
    this._filePath = path;
    this._file = fs.openSync(path, 'r');
  }

  protected close() {
    fs.closeSync(this._file);
  }

  protected get defaultFileName(): string {
    return path.basename(this._filePath);
  }

  protected async read(length: number): Promise<Buffer> {
    const buffer = Buffer.alloc(length);
    fs.readSync(this._file, buffer, 0, length, this._read);
    this._read += length;
    return buffer;
  }
}

export class UploaderFromBuffer extends FileUploader<FileMessageFromBuffer> {
  private buffer: Buffer;
  private _read: number = 0;

  protected get defaultFileName(): string {
    return 'unnamed';
  }

  protected prepare(fileMsg: FileMessageFromBuffer) {
    this.buffer = fileMsg.buffer;
  }

  protected async read(length: number): Promise<Buffer> {
    const res = this.buffer.subarray(this._read, this._read + length);
    this._read += length;
    return res;
  }
}

export class UploaderFromStream extends FileUploader<FileMessageFromStream> {
  private stream: Readable;
  private chunks: Queue<Buffer> = new Queue();
  private readyLength = 0;

  private requests: Queue<{
    resolve: (buffer: Buffer) => void;
    length: number;
  }> = new Queue();

  protected get defaultFileName(): string {
    return 'unnamed';
  }

  private readFromChunks(length: number): Buffer {
    let prepared = 0;
    const preparedChunks = [];
    while (prepared < length) {
      const chunk = this.chunks.dequeue();
      if (chunk.length + prepared > length) {
        const sliced = chunk.subarray(0, length - prepared);
        preparedChunks.push(sliced);
        this.chunks.enqueueFront(chunk.subarray(length - prepared));
        prepared += sliced.length;
      } else {
        prepared += chunk.length;
        preparedChunks.push(chunk);
      }
    }
    return Buffer.concat(preparedChunks);
  }

  protected prepare(fileMsg: FileMessageFromStream): void {
    this.stream = fileMsg.stream;
    this.stream.on('data', (chunk) => {
      if (chunk) {
        this.chunks.enqueue(chunk);
        this.readyLength += chunk.length;
      }
      while (true) {
        const req = this.requests.peek();
        if (!req) {
          this.stream.pause();
          break;
        }
        if (req.length <= this.readyLength) {
          req.resolve(this.readFromChunks(req.length));
          this.readyLength -= req.length;
          this.requests.dequeue();
        } else {
          break;
        }
      }
    });
  }

  protected async read(length: number): Promise<Buffer> {
    if (this.stream.readableEnded) {
      return null;
    }
    if (this.stream.isPaused()) {
      this.stream.resume();
    }
    return new Promise((resolve) => {
      this.requests.enqueue({ resolve, length });
    });
  }
}

export function getUploader(
  tdlib: TDLibApi,
  fileMsg: GeneralFileMessage,
): FileUploader<GeneralFileMessage> {
  const selectApi = (fileSize: bigInt.BigInteger) => {
    // bot cannot upload files larger than 50MB
    return fileSize.greater(50 * 1024 * 1024) ? tdlib.account : tdlib.bot;
  };

  if ('path' in fileMsg) {
    const fileSize = bigInt(fs.statSync(fileMsg.path).size);
    return new UploaderFromPath(selectApi(fileSize), fileSize);
  } else if ('buffer' in fileMsg) {
    const fileSize = bigInt(fileMsg.buffer.length);
    return new UploaderFromBuffer(selectApi(fileSize), fileSize);
  } else if ('stream' in fileMsg) {
    const fileSize = bigInt(fileMsg.size);
    return new UploaderFromStream(selectApi(fileSize), fileSize);
  }
}<|MERGE_RESOLUTION|>--- conflicted
+++ resolved
@@ -68,13 +68,8 @@
       this.uploaded.add(this.chunkSize) > this.fileSize
         ? this.fileSize.minus(this.uploaded)
         : this.chunkSize;
-<<<<<<< HEAD
-    this.uploaded += chunkLength;
+    this.uploaded = this.uploaded.add(chunkLength);
     const filePart = this.partCnt++; // 0-indexed
-=======
-    this.uploaded = this.uploaded.add(chunkLength);
-    this.partCnt += 1;
->>>>>>> cb090d9f
 
     if (chunkLength.eq(0)) {
       return bigInt.zero;
